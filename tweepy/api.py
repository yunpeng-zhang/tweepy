# Tweepy
# Copyright 2009-2019 Joshua Roesslein
# See LICENSE for details.

import mimetypes
import os

import six

from tweepy.binder import bind_api
from tweepy.error import TweepError
from tweepy.parsers import ModelParser, Parser
from tweepy.utils import list_to_csv


class API(object):
    """Twitter API"""

    def __init__(self, auth_handler=None,
                 host='api.twitter.com', search_host='search.twitter.com',
                 upload_host='upload.twitter.com', cache=None, api_root='/1.1',
                 search_root='', upload_root='/1.1', retry_count=0,
                 retry_delay=0, retry_errors=None, timeout=60, parser=None,
                 compression=False, wait_on_rate_limit=False,
                 wait_on_rate_limit_notify=False, proxy=''):
        """ Api instance Constructor

        :param auth_handler:
        :param host:  url of the server of the rest api, default:'api.twitter.com'
        :param search_host: url of the search server, default:'search.twitter.com'
        :param upload_host: url of the upload server, default:'upload.twitter.com'
        :param cache: Cache to query if a GET method is used, default:None
        :param api_root: suffix of the api version, default:'/1.1'
        :param search_root: suffix of the search version, default:''
        :param upload_root: suffix of the upload version, default:'/1.1'
        :param retry_count: number of allowed retries, default:0
        :param retry_delay: delay in second between retries, default:0
        :param retry_errors: default:None
        :param timeout: delay before to consider the request as timed out in seconds, default:60
        :param parser: ModelParser instance to parse the responses, default:None
        :param compression: If the response is compressed, default:False
        :param wait_on_rate_limit: If the api wait when it hits the rate limit, default:False
        :param wait_on_rate_limit_notify: If the api print a notification when the rate limit is hit, default:False
        :param proxy: Url to use as proxy during the HTTP request, default:''

        :raise TypeError: If the given parser is not a ModelParser instance.
        """
        self.auth = auth_handler
        self.host = host
        self.search_host = search_host
        self.upload_host = upload_host
        self.api_root = api_root
        self.search_root = search_root
        self.upload_root = upload_root
        self.cache = cache
        self.compression = compression
        self.retry_count = retry_count
        self.retry_delay = retry_delay
        self.retry_errors = retry_errors
        self.timeout = timeout
        self.wait_on_rate_limit = wait_on_rate_limit
        self.wait_on_rate_limit_notify = wait_on_rate_limit_notify
        self.parser = parser or ModelParser()
        self.proxy = {}
        if proxy:
            self.proxy['https'] = proxy

        # Attempt to explain more clearly the parser argument requirements
        # https://github.com/tweepy/tweepy/issues/421
        #
        parser_type = Parser
        if not isinstance(self.parser, parser_type):
            raise TypeError(
                '"parser" argument has to be an instance of "{required}".'
                ' It is currently a {actual}.'.format(
                    required=parser_type.__name__,
                    actual=type(self.parser)
                )
            )

    @property
    def home_timeline(self):
        """ :reference: https://developer.twitter.com/en/docs/tweets/timelines/api-reference/get-statuses-home_timeline
            :allowed_param:'since_id', 'max_id', 'count'
        """
        return bind_api(
            api=self,
            path='/statuses/home_timeline.json',
            payload_type='status', payload_list=True,
            allowed_param=['since_id', 'max_id', 'count'],
            require_auth=True
        )

    def statuses_lookup(self, id_, include_entities=None,
                        trim_user=None, map_=None, tweet_mode=None):
        return self._statuses_lookup(list_to_csv(id_), include_entities,
                                     trim_user, map_, tweet_mode)

    @property
    def _statuses_lookup(self):
        """ :reference: https://developer.twitter.com/en/docs/tweets/post-and-engage/api-reference/get-statuses-lookup
            :allowed_param:'id', 'include_entities', 'trim_user', 'map', 'tweet_mode'
        """
        return bind_api(
            api=self,
            path='/statuses/lookup.json',
            payload_type='status', payload_list=True,
            allowed_param=['id', 'include_entities', 'trim_user', 'map', 'tweet_mode'],
            require_auth=True
        )

    @property
    def user_timeline(self):
        """ :reference: https://developer.twitter.com/en/docs/tweets/timelines/api-reference/get-statuses-user_timeline
            :allowed_param:'id', 'user_id', 'screen_name', 'since_id', 'max_id', 'count', 'include_rts', 'trim_user', 'exclude_replies'
        """
        return bind_api(
            api=self,
            path='/statuses/user_timeline.json',
            payload_type='status', payload_list=True,
            allowed_param=['id', 'user_id', 'screen_name', 'since_id',
                           'max_id', 'count', 'include_rts', 'trim_user',
                           'exclude_replies']
        )

    @property
    def mentions_timeline(self):
        """ :reference: https://developer.twitter.com/en/docs/tweets/timelines/api-reference/get-statuses-mentions_timeline
            :allowed_param:'since_id', 'max_id', 'count'
        """
        return bind_api(
            api=self,
            path='/statuses/mentions_timeline.json',
            payload_type='status', payload_list=True,
            allowed_param=['since_id', 'max_id', 'count'],
            require_auth=True
        )

    @property
    def related_results(self):
        """ :reference: https://dev.twitter.com/docs/api/1.1/get/related_results/show/%3id.format
            :allowed_param:'id'
        """
        return bind_api(
            api=self,
            path='/related_results/show/{id}.json',
            payload_type='relation', payload_list=True,
            allowed_param=['id'],
            require_auth=False
        )

    @property
    def retweets_of_me(self):
        """ :reference: https://developer.twitter.com/en/docs/tweets/post-and-engage/api-reference/get-statuses-retweets_of_me
            :allowed_param:'since_id', 'max_id', 'count'
        """
        return bind_api(
            api=self,
            path='/statuses/retweets_of_me.json',
            payload_type='status', payload_list=True,
            allowed_param=['since_id', 'max_id', 'count'],
            require_auth=True
        )

    @property
    def get_status(self):
        """ :reference: https://developer.twitter.com/en/docs/tweets/post-and-engage/api-reference/get-statuses-show-id
            :allowed_param:'id'
        """
        return bind_api(
            api=self,
            path='/statuses/show.json',
            payload_type='status',
            allowed_param=['id']
        )

    def update_status(self, *args, **kwargs):
        """ :reference: https://developer.twitter.com/en/docs/tweets/post-and-engage/api-reference/post-statuses-update
            :allowed_param:'status', 'in_reply_to_status_id', 'in_reply_to_status_id_str', 'auto_populate_reply_metadata', 'lat', 'long', 'source', 'place_id', 'display_coordinates', 'media_ids'
        """
        post_data = {}
        media_ids = kwargs.pop("media_ids", None)
        if media_ids is not None:
            post_data["media_ids"] = list_to_csv(media_ids)

        return bind_api(
            api=self,
            path='/statuses/update.json',
            method='POST',
            payload_type='status',
            allowed_param=['status', 'in_reply_to_status_id', 'in_reply_to_status_id_str', 'auto_populate_reply_metadata', 'lat', 'long', 'source', 'place_id', 'display_coordinates'],
            require_auth=True
        )(post_data=post_data, *args, **kwargs)

    def media_upload(self, filename, *args, **kwargs):
        """ :reference: https://developer.twitter.com/en/docs/media/upload-media/api-reference/post-media-upload
            :allowed_param:
        """
        f = kwargs.pop('file', None)
        headers, post_data = API._pack_image(filename, 4883, form_field='media', f=f)
        kwargs.update({'headers': headers, 'post_data': post_data})

        return bind_api(
            api=self,
            path='/media/upload.json',
            method='POST',
            payload_type='media',
            allowed_param=[],
            require_auth=True,
            upload_api=True
        )(*args, **kwargs)

    def update_with_media(self, filename, *args, **kwargs):
        """ :reference: https://developer.twitter.com/en/docs/tweets/post-and-engage/api-reference/post-statuses-update_with_media
            :allowed_param:'status', 'possibly_sensitive', 'in_reply_to_status_id', 'in_reply_to_status_id_str', 'auto_populate_reply_metadata', 'lat', 'long', 'place_id', 'display_coordinates'
        """
        f = kwargs.pop('file', None)
        headers, post_data = API._pack_image(filename, 3072, form_field='media[]', f=f)
        kwargs.update({'headers': headers, 'post_data': post_data})

        return bind_api(
            api=self,
            path='/statuses/update_with_media.json',
            method='POST',
            payload_type='status',
            allowed_param=[
                'status', 'possibly_sensitive', 'in_reply_to_status_id', 'in_reply_to_status_id_str',
                'auto_populate_reply_metadata', 'lat', 'long', 'place_id', 'display_coordinates'
            ],
            require_auth=True
        )(*args, **kwargs)

    @property
    def destroy_status(self):
        """ :reference: https://developer.twitter.com/en/docs/tweets/post-and-engage/api-reference/post-statuses-destroy-id
            :allowed_param:'id'
        """
        return bind_api(
            api=self,
            path='/statuses/destroy/{id}.json',
            method='POST',
            payload_type='status',
            allowed_param=['id'],
            require_auth=True
        )

    @property
    def retweet(self):
        """ :reference: https://developer.twitter.com/en/docs/tweets/post-and-engage/api-reference/post-statuses-retweet-id
            :allowed_param:'id'
        """
        return bind_api(
            api=self,
            path='/statuses/retweet/{id}.json',
            method='POST',
            payload_type='status',
            allowed_param=['id'],
            require_auth=True
        )

    @property
    def unretweet(self):
        """ :reference: https://developer.twitter.com/en/docs/tweets/post-and-engage/api-reference/post-statuses-unretweet-id
            :allowed_param:'id'
        """
        return bind_api(
            api=self,
            path='/statuses/unretweet/{id}.json',
            method='POST',
            payload_type='status',
            allowed_param=['id'],
            require_auth=True
        )

    @property
    def retweets(self):
        """ :reference: https://developer.twitter.com/en/docs/tweets/post-and-engage/api-reference/get-statuses-retweets-id
            :allowed_param:'id', 'count'
        """
        return bind_api(
            api=self,
            path='/statuses/retweets/{id}.json',
            payload_type='status', payload_list=True,
            allowed_param=['id', 'count'],
            require_auth=True
        )

    @property
    def retweeters(self):
        """ :reference: https://developer.twitter.com/en/docs/tweets/post-and-engage/api-reference/get-statuses-retweeters-ids
            :allowed_param:'id', 'cursor', 'stringify_ids
        """
        return bind_api(
            api=self,
            path='/statuses/retweeters/ids.json',
            payload_type='ids',
            allowed_param=['id', 'cursor', 'stringify_ids']
        )

    @property
    def get_user(self):
        """ :reference: https://developer.twitter.com/en/docs/accounts-and-users/follow-search-get-users/api-reference/get-users-show
            :allowed_param:'id', 'user_id', 'screen_name'
        """
        return bind_api(
            api=self,
            path='/users/show.json',
            payload_type='user',
            allowed_param=['id', 'user_id', 'screen_name']
        )

    @property
    def get_oembed(self):
        """ :reference: https://developer.twitter.com/en/docs/tweets/post-and-engage/api-reference/get-statuses-oembed
            :allowed_param:'id', 'url', 'maxwidth', 'hide_media', 'omit_script', 'align', 'related', 'lang'
        """
        return bind_api(
            api=self,
            path='/statuses/oembed.json',
            payload_type='json',
            allowed_param=['id', 'url', 'maxwidth', 'hide_media', 'omit_script', 'align', 'related', 'lang']
        )

    def lookup_users(self, user_ids=None, screen_names=None, include_entities=None, tweet_mode=None):
        """ Perform bulk look up of users from user ID or screen_name """
        post_data = {}
        if include_entities is not None:
            include_entities = 'true' if include_entities else 'false'
            post_data['include_entities'] = include_entities
        if user_ids:
            post_data['user_id'] = list_to_csv(user_ids)
        if screen_names:
            post_data['screen_name'] = list_to_csv(screen_names)
        if tweet_mode:
            post_data['tweet_mode'] = tweet_mode

        return self._lookup_users(post_data=post_data)

    @property
    def _lookup_users(self):
        """ :reference: https://developer.twitter.com/en/docs/accounts-and-users/follow-search-get-users/api-reference/get-users-lookup
            allowed_param='user_id', 'screen_name', 'include_entities', 'tweet_mode'
        """
        return bind_api(
            api=self,
            path='/users/lookup.json',
            payload_type='user', payload_list=True,
            method='POST',
            allowed_param=['user_id', 'screen_name', 'include_entities', 'tweet_mode']
        )

    def me(self):
        """ Get the authenticated user """
        return self.get_user(screen_name=self.auth.get_username())

    @property
    def search_users(self):
        """ :reference: https://developer.twitter.com/en/docs/accounts-and-users/follow-search-get-users/api-reference/get-users-search
            :allowed_param:'q', 'count', 'page'
        """
        return bind_api(
            api=self,
            path='/users/search.json',
            payload_type='user', payload_list=True,
            require_auth=True,
            allowed_param=['q', 'count', 'page']
        )

    @property
<<<<<<< HEAD
    def suggested_users(self):
        """ :reference: https://developer.twitter.com/en/docs/accounts-and-users/follow-search-get-users/api-reference/get-users-suggestions-slug
            :allowed_param:'slug', 'lang'
        """
        return bind_api(
            api=self,
            path='/users/suggestions/{slug}.json',
            payload_type='user', payload_list=True,
            require_auth=True,
            allowed_param=['slug', 'lang']
        )

    @property
    def suggested_categories(self):
        """ :reference: https://developer.twitter.com/en/docs/accounts-and-users/follow-search-get-users/api-reference/get-users-suggestions
            :allowed_param:'lang'
        """
        return bind_api(
            api=self,
            path='/users/suggestions.json',
            payload_type='category', payload_list=True,
            allowed_param=['lang'],
            require_auth=True
        )

    @property
    def suggested_users_tweets(self):
        """ :reference: https://developer.twitter.com/en/docs/accounts-and-users/follow-search-get-users/api-reference/get-users-suggestions-slug-members
            :allowed_param:'slug'
        """
        return bind_api(
            api=self,
            path='/users/suggestions/{slug}/members.json',
            payload_type='status', payload_list=True,
            allowed_param=['slug'],
=======
    def direct_messages(self):
        """ :reference: https://developer.twitter.com/en/docs/direct-messages/sending-and-receiving/api-reference/get-messages
            :allowed_param:'since_id', 'max_id', 'count', 'full_text'
        """
        return bind_api(
            api=self,
            path='/direct_messages.json',
            payload_type='direct_message', payload_list=True,
            allowed_param=['since_id', 'max_id', 'count', 'full_text'],
>>>>>>> c573a28a
            require_auth=True
        )

    @property
    def get_direct_message(self):
        """ :reference: https://developer.twitter.com/en/docs/direct-messages/sending-and-receiving/api-reference/get-event
            :allowed_param:'id'
        """
        return bind_api(
            api=self,
            path='/direct_messages/events/show.json',
            payload_type='direct_message',
            allowed_param=['id'],
            require_auth=True
        )

    @property
    def list_direct_messages(self):
        """ :reference: https://developer.twitter.com/en/docs/direct-messages/sending-and-receiving/api-reference/list-events
            :allowed_param:'count', 'cursor'
        """
        return bind_api(
            api=self,
            path='/direct_messages/events/list.json',
            payload_type='direct_message', payload_list=True,
            allowed_param=['count', 'cursor'],
            require_auth=True
        )

    def send_direct_message(self, recipient_id, text, quick_reply_type=None, attachment_type=None, attachment_media_id=None):
        """ Send a direct message to the specified user from the authenticating user """
        json_payload = {'event': {'type': 'message_create', 'message_create': {'target': {'recipient_id': recipient_id}}}}
        json_payload['event']['message_create']['message_data'] = {'text': text}
        if quick_reply_type is not None:
            json_payload['event']['message_create']['message_data']['quick_reply'] = {'type': quick_reply_type}
        if attachment_type is not None and attachment_media_id is not None:
            json_payload['event']['message_create']['message_data']['attachment'] = {'type': attachment_type}
            json_payload['event']['message_create']['message_data']['attachment']['media'] = {'id': attachment_media_id}

        return self._send_direct_message(json_payload=json_payload)

    @property
    def _send_direct_message(self):
        """ :reference: https://developer.twitter.com/en/docs/direct-messages/sending-and-receiving/api-reference/new-event
            :allowed_param:'recipient_id', 'text', 'quick_reply_type', 'attachment_type', attachment_media_id'
        """
        return bind_api(
            api=self,
            path='/direct_messages/events/new.json',
            method='POST',
            payload_type='direct_message',
            allowed_param=['recipient_id', 'text', 'quick_reply_type', 'attachment_type', 'attachment_media_id'],
            require_auth=True
        )

    @property
    def destroy_direct_message(self):
        """ :reference: https://developer.twitter.com/en/docs/direct-messages/sending-and-receiving/api-reference/delete-message-event
            :allowed_param:'id'
        """
        return bind_api(
            api=self,
            path='/direct_messages/events/destroy.json',
            method='DELETE',
            allowed_param=['id'],
            require_auth=True
        )

    @property
    def create_friendship(self):
        """ :reference: https://developer.twitter.com/en/docs/accounts-and-users/follow-search-get-users/api-reference/post-friendships-create
            :allowed_param:'id', 'user_id', 'screen_name', 'follow'
        """
        return bind_api(
            api=self,
            path='/friendships/create.json',
            method='POST',
            payload_type='user',
            allowed_param=['id', 'user_id', 'screen_name', 'follow'],
            require_auth=True
        )

    @property
    def destroy_friendship(self):
        """ :reference: https://developer.twitter.com/en/docs/accounts-and-users/follow-search-get-users/api-reference/post-friendships-destroy
            :allowed_param:'id', 'user_id', 'screen_name'
        """
        return bind_api(
            api=self,
            path='/friendships/destroy.json',
            method='POST',
            payload_type='user',
            allowed_param=['id', 'user_id', 'screen_name'],
            require_auth=True
        )

    @property
    def show_friendship(self):
        """ :reference: https://developer.twitter.com/en/docs/accounts-and-users/follow-search-get-users/api-reference/get-friendships-show
            :allowed_param:'source_id', 'source_screen_name', 'target_id', 'target_screen_name'
        """
        return bind_api(
            api=self,
            path='/friendships/show.json',
            payload_type='friendship',
            allowed_param=['source_id', 'source_screen_name',
                           'target_id', 'target_screen_name']
        )

    def lookup_friendships(self, user_ids=None, screen_names=None):
        """ Perform bulk look up of friendships from user ID or screenname """
        return self._lookup_friendships(list_to_csv(user_ids), list_to_csv(screen_names))

    @property
    def _lookup_friendships(self):
        """ :reference: https://developer.twitter.com/en/docs/accounts-and-users/follow-search-get-users/api-reference/get-friendships-lookup
            :allowed_param:'user_id', 'screen_name'
        """
        return bind_api(
            api=self,
            path='/friendships/lookup.json',
            payload_type='relationship', payload_list=True,
            allowed_param=['user_id', 'screen_name'],
            require_auth=True
        )

    @property
    def friends_ids(self):
        """ :reference: https://developer.twitter.com/en/docs/accounts-and-users/follow-search-get-users/api-reference/get-friends-ids
            :allowed_param:'id', 'user_id', 'screen_name', 'cursor'
        """
        return bind_api(
            api=self,
            path='/friends/ids.json',
            payload_type='ids',
            allowed_param=['id', 'user_id', 'screen_name', 'cursor']
        )

    @property
    def friends(self):
        """ :reference: https://developer.twitter.com/en/docs/accounts-and-users/follow-search-get-users/api-reference/get-friends-list
            :allowed_param:'id', 'user_id', 'screen_name', 'cursor', 'count', 'skip_status', 'include_user_entities'
        """
        return bind_api(
            api=self,
            path='/friends/list.json',
            payload_type='user', payload_list=True,
            allowed_param=['id', 'user_id', 'screen_name', 'cursor', 'count', 'skip_status', 'include_user_entities']
        )

    @property
    def friendships_incoming(self):
        """ :reference: https://developer.twitter.com/en/docs/accounts-and-users/follow-search-get-users/api-reference/get-friendships-incoming
            :allowed_param:'cursor'
        """
        return bind_api(
            api=self,
            path='/friendships/incoming.json',
            payload_type='ids',
            allowed_param=['cursor']
        )

    @property
    def friendships_outgoing(self):
        """ :reference: https://developer.twitter.com/en/docs/accounts-and-users/follow-search-get-users/api-reference/get-friendships-outgoing
            :allowed_param:'cursor'
        """
        return bind_api(
            api=self,
            path='/friendships/outgoing.json',
            payload_type='ids',
            allowed_param=['cursor']
        )

    @property
    def followers_ids(self):
        """ :reference: https://developer.twitter.com/en/docs/accounts-and-users/follow-search-get-users/api-reference/get-followers-ids
            :allowed_param:'id', 'user_id', 'screen_name', 'cursor', 'count'
        """
        return bind_api(
            api=self,
            path='/followers/ids.json',
            payload_type='ids',
            allowed_param=['id', 'user_id', 'screen_name', 'cursor', 'count']
        )

    @property
    def followers(self):
        """ :reference: https://developer.twitter.com/en/docs/accounts-and-users/follow-search-get-users/api-reference/get-followers-list
            :allowed_param:'id', 'user_id', 'screen_name', 'cursor', 'count', 'skip_status', 'include_user_entities'
        """
        return bind_api(
            api=self,
            path='/followers/list.json',
            payload_type='user', payload_list=True,
            allowed_param=['id', 'user_id', 'screen_name', 'cursor', 'count',
                           'skip_status', 'include_user_entities']
        )

    @property
    def get_settings(self):
        """ :reference: https://developer.twitter.com/en/docs/accounts-and-users/manage-account-settings/api-reference/get-account-settings """
        return bind_api(
            api=self,
            path='/account/settings.json',
            payload_type='json',
            use_cache=False
        )

    @property
    def set_settings(self):
        """ :reference: https://developer.twitter.com/en/docs/accounts-and-users/manage-account-settings/api-reference/post-account-settings
            :allowed_param:'sleep_time_enabled', 'start_sleep_time',
            'end_sleep_time', 'time_zone', 'trend_location_woeid',
            'allow_contributor_request', 'lang'
        """
        return bind_api(
            api=self,
            path='/account/settings.json',
            method='POST',
            payload_type='json',
            allowed_param=['sleep_time_enabled', 'start_sleep_time',
                           'end_sleep_time', 'time_zone',
                           'trend_location_woeid', 'allow_contributor_request',
                           'lang'],
            use_cache=False
        )

    def verify_credentials(self, **kargs):
        """ :reference: https://developer.twitter.com/en/docs/accounts-and-users/manage-account-settings/api-reference/get-account-verify_credentials
            :allowed_param:'include_entities', 'skip_status', 'include_email'
        """
        try:
            return bind_api(
                api=self,
                path='/account/verify_credentials.json',
                payload_type='user',
                require_auth=True,
                allowed_param=['include_entities', 'skip_status', 'include_email'],
            )(**kargs)
        except TweepError as e:
            if e.response and e.response.status == 401:
                return False
            raise

    @property
    def rate_limit_status(self):
        """ :reference: https://developer.twitter.com/en/docs/developer-utilities/rate-limit-status/api-reference/get-application-rate_limit_status
            :allowed_param:'resources'
        """
        return bind_api(
            api=self,
            path='/application/rate_limit_status.json',
            payload_type='json',
            allowed_param=['resources'],
            use_cache=False
        )

    def update_profile_image(self, filename, file_=None):
        """ :reference: https://developer.twitter.com/en/docs/accounts-and-users/manage-account-settings/api-reference/post-account-update_profile_image
            :allowed_param:'include_entities', 'skip_status'
        """
        headers, post_data = API._pack_image(filename, 700, f=file_)
        return bind_api(
            api=self,
            path='/account/update_profile_image.json',
            method='POST',
            payload_type='user',
            allowed_param=['include_entities', 'skip_status'],
            require_auth=True
        )(self, post_data=post_data, headers=headers)

    def update_profile_background_image(self, filename, **kargs):
        """ :reference: https://developer.twitter.com/en/docs/accounts-and-users/manage-account-settings/api-reference/post-account-update_profile_background_image
            :allowed_param:'tile', 'include_entities', 'skip_status', 'use'
        """
        f = kargs.pop('file', None)
        headers, post_data = API._pack_image(filename, 800, f=f)
        return bind_api(
            api=self,
            path='/account/update_profile_background_image.json',
            method='POST',
            payload_type='user',
            allowed_param=['tile', 'include_entities', 'skip_status', 'use'],
            require_auth=True
        )(post_data=post_data, headers=headers)

    def update_profile_banner(self, filename, **kargs):
        """ :reference: https://developer.twitter.com/en/docs/accounts-and-users/manage-account-settings/api-reference/post-account-update_profile_banner
            :allowed_param:'width', 'height', 'offset_left', 'offset_right'
        """
        f = kargs.pop('file', None)
        headers, post_data = API._pack_image(filename, 700, form_field="banner", f=f)
        return bind_api(
            api=self,
            path='/account/update_profile_banner.json',
            method='POST',
            allowed_param=['width', 'height', 'offset_left', 'offset_right'],
            require_auth=True
        )(post_data=post_data, headers=headers)

    @property
    def update_profile(self):
        """ :reference: https://developer.twitter.com/en/docs/accounts-and-users/manage-account-settings/api-reference/post-account-update_profile
            :allowed_param:'name', 'url', 'location', 'description', 'profile_link_color'
        """
        return bind_api(
            api=self,
            path='/account/update_profile.json',
            method='POST',
            payload_type='user',
            allowed_param=['name', 'url', 'location', 'description', 'profile_link_color'],
            require_auth=True
        )

    @property
    def favorites(self):
        """ :reference: https://developer.twitter.com/en/docs/tweets/post-and-engage/api-reference/get-favorites-list
            :allowed_param:'screen_name', 'user_id', 'max_id', 'count', 'since_id', 'max_id'
        """
        return bind_api(
            api=self,
            path='/favorites/list.json',
            payload_type='status', payload_list=True,
            allowed_param=['screen_name', 'user_id', 'max_id', 'count', 'since_id', 'max_id']
        )

    @property
    def create_favorite(self):
        """ :reference: https://developer.twitter.com/en/docs/tweets/post-and-engage/api-reference/post-favorites-create
            :allowed_param:'id'
        """
        return bind_api(
            api=self,
            path='/favorites/create.json',
            method='POST',
            payload_type='status',
            allowed_param=['id'],
            require_auth=True
        )

    @property
    def destroy_favorite(self):
        """ :reference: https://developer.twitter.com/en/docs/tweets/post-and-engage/api-reference/post-favorites-destroy
            :allowed_param:'id'
        """
        return bind_api(
            api=self,
            path='/favorites/destroy.json',
            method='POST',
            payload_type='status',
            allowed_param=['id'],
            require_auth=True
        )

    @property
    def create_block(self):
        """ :reference: https://developer.twitter.com/en/docs/accounts-and-users/mute-block-report-users/api-reference/post-blocks-create
            :allowed_param:'id', 'user_id', 'screen_name'
        """
        return bind_api(
            api=self,
            path='/blocks/create.json',
            method='POST',
            payload_type='user',
            allowed_param=['id', 'user_id', 'screen_name'],
            require_auth=True
        )

    @property
    def destroy_block(self):
        """ :reference: https://developer.twitter.com/en/docs/accounts-and-users/mute-block-report-users/api-reference/post-blocks-destroy
            :allowed_param:'id', 'user_id', 'screen_name'
        """
        return bind_api(
            api=self,
            path='/blocks/destroy.json',
            method='POST',
            payload_type='user',
            allowed_param=['id', 'user_id', 'screen_name'],
            require_auth=True
        )

    @property
    def mutes_ids(self):
        """ :reference: https://developer.twitter.com/en/docs/accounts-and-users/mute-block-report-users/api-reference/get-mutes-users-ids
            :allowed_param:'cursor'
        """
        return bind_api(
            api=self,
            path='/mutes/users/ids.json',
            payload_type='ids',
            allowed_param=['cursor'],
            require_auth=True
        )
    
    @property
    def mutes(self):
        """ :reference: https://developer.twitter.com/en/docs/accounts-and-users/mute-block-report-users/api-reference/get-mutes-users-list
            :allowed_param: 'cursor', 'include_entities', 'skip_status'
        """
        return bind_api(
            api=self,
            path='/mutes/users/list.json',
            payload_type='user', payload_list=True,
            allowed_param=['cursor', 'include_entities', 'skip_status'],
            required_auth=True
        )
           

    @property
    def create_mute(self):
        """ :reference: https://developer.twitter.com/en/docs/accounts-and-users/mute-block-report-users/api-reference/post-mutes-users-create
            :allowed_param:'id', 'user_id', 'screen_name'
        """
        return bind_api(
            api=self,
            path='/mutes/users/create.json',
            method='POST',
            payload_type='user',
            allowed_param=['id', 'user_id', 'screen_name'],
            require_auth=True
        )

    @property
    def destroy_mute(self):
        """ :reference: https://developer.twitter.com/en/docs/accounts-and-users/mute-block-report-users/api-reference/post-mutes-users-destroy
            :allowed_param:'id', 'user_id', 'screen_name'
        """
        return bind_api(
            api=self,
            path='/mutes/users/destroy.json',
            method='POST',
            payload_type='user',
            allowed_param=['id', 'user_id', 'screen_name'],
            require_auth=True
        )

    @property
    def blocks(self):
        """ :reference: https://developer.twitter.com/en/docs/accounts-and-users/mute-block-report-users/api-reference/get-blocks-list
            :allowed_param:'cursor'
        """
        return bind_api(
            api=self,
            path='/blocks/list.json',
            payload_type='user', payload_list=True,
            allowed_param=['cursor'],
            require_auth=True
        )

    @property
    def blocks_ids(self):
        """ :reference: https://developer.twitter.com/en/docs/accounts-and-users/mute-block-report-users/api-reference/get-blocks-ids
            :allowed_param:'cursor'
        """
        return bind_api(
            api=self,
            path='/blocks/ids.json',
            payload_type='ids',
            allowed_param=['cursor'],
            require_auth=True
        )

    @property
    def report_spam(self):
        """ :reference: https://developer.twitter.com/en/docs/accounts-and-users/mute-block-report-users/api-reference/post-users-report_spam
            :allowed_param:'user_id', 'screen_name', 'perform_block'
        """
        return bind_api(
            api=self,
            path='/users/report_spam.json',
            method='POST',
            payload_type='user',
            allowed_param=['user_id', 'screen_name', 'perform_block'],
            require_auth=True
        )

    @property
    def saved_searches(self):
        """ :reference: https://developer.twitter.com/en/docs/accounts-and-users/manage-account-settings/api-reference/get-saved_searches-list """
        return bind_api(
            api=self,
            path='/saved_searches/list.json',
            payload_type='saved_search', payload_list=True,
            require_auth=True
        )

    @property
    def get_saved_search(self):
        """ :reference: https://developer.twitter.com/en/docs/accounts-and-users/manage-account-settings/api-reference/get-saved_searches-show-id
            :allowed_param:'id'
        """
        return bind_api(
            api=self,
            path='/saved_searches/show/{id}.json',
            payload_type='saved_search',
            allowed_param=['id'],
            require_auth=True
        )

    @property
    def create_saved_search(self):
        """ :reference: https://developer.twitter.com/en/docs/accounts-and-users/manage-account-settings/api-reference/post-saved_searches-create
            :allowed_param:'query'
        """
        return bind_api(
            api=self,
            path='/saved_searches/create.json',
            method='POST',
            payload_type='saved_search',
            allowed_param=['query'],
            require_auth=True
        )

    @property
    def destroy_saved_search(self):
        """ :reference: https://developer.twitter.com/en/docs/accounts-and-users/manage-account-settings/api-reference/post-saved_searches-destroy-id
            :allowed_param:'id'
        """
        return bind_api(
            api=self,
            path='/saved_searches/destroy/{id}.json',
            method='POST',
            payload_type='saved_search',
            allowed_param=['id'],
            require_auth=True
        )

    @property
    def create_list(self):
        """ :reference: https://developer.twitter.com/en/docs/accounts-and-users/create-manage-lists/api-reference/post-lists-create
            :allowed_param:'name', 'mode', 'description'
        """
        return bind_api(
            api=self,
            path='/lists/create.json',
            method='POST',
            payload_type='list',
            allowed_param=['name', 'mode', 'description'],
            require_auth=True
        )

    @property
    def destroy_list(self):
        """ :reference: https://developer.twitter.com/en/docs/accounts-and-users/create-manage-lists/api-reference/post-lists-destroy
            :allowed_param:'owner_screen_name', 'owner_id', 'list_id', 'slug'
        """
        return bind_api(
            api=self,
            path='/lists/destroy.json',
            method='POST',
            payload_type='list',
            allowed_param=['owner_screen_name', 'owner_id', 'list_id', 'slug'],
            require_auth=True
        )

    @property
    def update_list(self):
        """ :reference: https://developer.twitter.com/en/docs/accounts-and-users/create-manage-lists/api-reference/post-lists-update
            :allowed_param: list_id', 'slug', 'name', 'mode', 'description', 'owner_screen_name', 'owner_id'
        """
        return bind_api(
            api=self,
            path='/lists/update.json',
            method='POST',
            payload_type='list',
            allowed_param=['list_id', 'slug', 'name', 'mode', 'description', 'owner_screen_name', 'owner_id'],
            require_auth=True
        )

    @property
    def lists_all(self):
        """ :reference: https://developer.twitter.com/en/docs/accounts-and-users/create-manage-lists/api-reference/get-lists-list
            :allowed_param:'screen_name', 'user_id'
        """
        return bind_api(
            api=self,
            path='/lists/list.json',
            payload_type='list', payload_list=True,
            allowed_param=['screen_name', 'user_id'],
            require_auth=True
        )

    @property
    def lists_memberships(self):
        """ :reference: https://developer.twitter.com/en/docs/accounts-and-users/create-manage-lists/api-reference/get-lists-memberships
            :allowed_param:'screen_name', 'user_id', 'filter_to_owned_lists', 'cursor'
        """
        return bind_api(
            api=self,
            path='/lists/memberships.json',
            payload_type='list', payload_list=True,
            allowed_param=['screen_name', 'user_id', 'filter_to_owned_lists', 'cursor'],
            require_auth=True
        )

    @property
    def lists_subscriptions(self):
        """ :reference: https://developer.twitter.com/en/docs/accounts-and-users/create-manage-lists/api-reference/get-lists-subscriptions
            :allowed_param:'screen_name', 'user_id', 'cursor'
        """
        return bind_api(
            api=self,
            path='/lists/subscriptions.json',
            payload_type='list', payload_list=True,
            allowed_param=['screen_name', 'user_id', 'cursor'],
            require_auth=True
        )

    @property
    def list_timeline(self):
        """ :reference: https://developer.twitter.com/en/docs/accounts-and-users/create-manage-lists/api-reference/get-lists-statuses
            :allowed_param:'owner_screen_name', 'slug', 'owner_id', 'list_id',
             'since_id', 'max_id', 'count', 'include_rts
        """
        return bind_api(
            api=self,
            path='/lists/statuses.json',
            payload_type='status', payload_list=True,
            allowed_param=['owner_screen_name', 'slug', 'owner_id',
                           'list_id', 'since_id', 'max_id', 'count',
                           'include_rts']
        )

    @property
    def get_list(self):
        """ :reference: https://developer.twitter.com/en/docs/accounts-and-users/create-manage-lists/api-reference/get-lists-show
            :allowed_param:'owner_screen_name', 'owner_id', 'slug', 'list_id'
        """
        return bind_api(
            api=self,
            path='/lists/show.json',
            payload_type='list',
            allowed_param=['owner_screen_name', 'owner_id', 'slug', 'list_id']
        )

    @property
    def add_list_member(self):
        """ :reference: https://developer.twitter.com/en/docs/accounts-and-users/create-manage-lists/api-reference/post-lists-members-create
            :allowed_param:'screen_name', 'user_id', 'owner_screen_name',
             'owner_id', 'slug', 'list_id'
        """
        return bind_api(
            api=self,
            path='/lists/members/create.json',
            method='POST',
            payload_type='list',
            allowed_param=['screen_name', 'user_id', 'owner_screen_name',
                           'owner_id', 'slug', 'list_id'],
            require_auth=True
        )

    @property
    def remove_list_member(self):
        """ :reference: https://developer.twitter.com/en/docs/accounts-and-users/create-manage-lists/api-reference/post-lists-members-destroy
            :allowed_param:'screen_name', 'user_id', 'owner_screen_name',
             'owner_id', 'slug', 'list_id'
        """
        return bind_api(
            api=self,
            path='/lists/members/destroy.json',
            method='POST',
            payload_type='list',
            allowed_param=['screen_name', 'user_id', 'owner_screen_name',
                           'owner_id', 'slug', 'list_id'],
            require_auth=True
        )

    def add_list_members(self, screen_name=None, user_id=None, slug=None,
                         list_id=None, owner_id=None, owner_screen_name=None):
        """ Perform bulk add of list members from user ID or screenname """
        return self._add_list_members(list_to_csv(screen_name),
                                      list_to_csv(user_id),
                                      slug, list_id, owner_id,
                                      owner_screen_name)

    @property
    def _add_list_members(self):
        """ :reference: https://developer.twitter.com/en/docs/accounts-and-users/create-manage-lists/api-reference/post-lists-members-create_all
            :allowed_param:'screen_name', 'user_id', 'slug', 'list_id',
            'owner_id', 'owner_screen_name'

        """
        return bind_api(
            api=self,
            path='/lists/members/create_all.json',
            method='POST',
            payload_type='list',
            allowed_param=['screen_name', 'user_id', 'slug', 'list_id',
                           'owner_id', 'owner_screen_name'],
            require_auth=True
        )

    def remove_list_members(self, screen_name=None, user_id=None, slug=None,
                            list_id=None, owner_id=None, owner_screen_name=None):
        """ Perform bulk remove of list members from user ID or screenname """
        return self._remove_list_members(list_to_csv(screen_name),
                                         list_to_csv(user_id),
                                         slug, list_id, owner_id,
                                         owner_screen_name)

    @property
    def _remove_list_members(self):
        """ :reference: https://developer.twitter.com/en/docs/accounts-and-users/create-manage-lists/api-reference/post-lists-members-destroy_all
            :allowed_param:'screen_name', 'user_id', 'slug', 'list_id',
            'owner_id', 'owner_screen_name'

        """
        return bind_api(
            api=self,
            path='/lists/members/destroy_all.json',
            method='POST',
            payload_type='list',
            allowed_param=['screen_name', 'user_id', 'slug', 'list_id',
                           'owner_id', 'owner_screen_name'],
            require_auth=True
        )

    @property
    def list_members(self):
        """ :reference: https://developer.twitter.com/en/docs/accounts-and-users/create-manage-lists/api-reference/get-lists-members
            :allowed_param:'owner_screen_name', 'slug', 'list_id',
             'owner_id', 'cursor
        """
        return bind_api(
            api=self,
            path='/lists/members.json',
            payload_type='user', payload_list=True,
            allowed_param=['owner_screen_name', 'slug', 'list_id',
                           'owner_id', 'cursor']
        )

    @property
    def show_list_member(self):
        """ :reference: https://developer.twitter.com/en/docs/accounts-and-users/create-manage-lists/api-reference/get-lists-members-show
            :allowed_param:'list_id', 'slug', 'user_id', 'screen_name',
             'owner_screen_name', 'owner_id
        """
        return bind_api(
            api=self,
            path='/lists/members/show.json',
            payload_type='user',
            allowed_param=['list_id', 'slug', 'user_id', 'screen_name',
                           'owner_screen_name', 'owner_id']
        )

    @property
    def subscribe_list(self):
        """ :reference: https://developer.twitter.com/en/docs/accounts-and-users/create-manage-lists/api-reference/post-lists-subscribers-create
            :allowed_param:'owner_screen_name', 'slug', 'owner_id',
            'list_id'
        """
        return bind_api(
            api=self,
            path='/lists/subscribers/create.json',
            method='POST',
            payload_type='list',
            allowed_param=['owner_screen_name', 'slug', 'owner_id',
                           'list_id'],
            require_auth=True
        )

    @property
    def unsubscribe_list(self):
        """ :reference: https://developer.twitter.com/en/docs/accounts-and-users/create-manage-lists/api-reference/post-lists-subscribers-destroy
            :allowed_param:'owner_screen_name', 'slug', 'owner_id',
            'list_id'
        """
        return bind_api(
            api=self,
            path='/lists/subscribers/destroy.json',
            method='POST',
            payload_type='list',
            allowed_param=['owner_screen_name', 'slug', 'owner_id',
                           'list_id'],
            require_auth=True
        )

    @property
    def list_subscribers(self):
        """ :reference: https://developer.twitter.com/en/docs/accounts-and-users/create-manage-lists/api-reference/get-lists-subscribers
            :allowed_param:'owner_screen_name', 'slug', 'owner_id',
             'list_id', 'cursor
        """
        return bind_api(
            api=self,
            path='/lists/subscribers.json',
            payload_type='user', payload_list=True,
            allowed_param=['owner_screen_name', 'slug', 'owner_id',
                           'list_id', 'cursor']
        )

    @property
    def show_list_subscriber(self):
        """ :reference: https://developer.twitter.com/en/docs/accounts-and-users/create-manage-lists/api-reference/get-lists-subscribers-show
            :allowed_param:'owner_screen_name', 'slug', 'screen_name',
             'owner_id', 'list_id', 'user_id
        """
        return bind_api(
            api=self,
            path='/lists/subscribers/show.json',
            payload_type='user',
            allowed_param=['owner_screen_name', 'slug', 'screen_name',
                           'owner_id', 'list_id', 'user_id']
        )

    @property
    def trends_available(self):
        """ :reference: https://developer.twitter.com/en/docs/trends/locations-with-trending-topics/api-reference/get-trends-available """
        return bind_api(
            api=self,
            path='/trends/available.json',
            payload_type='json'
        )

    @property
    def trends_place(self):
        """ :reference: https://developer.twitter.com/en/docs/trends/trends-for-location/api-reference/get-trends-place
            :allowed_param:'id', 'exclude'
        """
        return bind_api(
            api=self,
            path='/trends/place.json',
            payload_type='json',
            allowed_param=['id', 'exclude']
        )

    @property
    def trends_closest(self):
        """ :reference: https://developer.twitter.com/en/docs/trends/locations-with-trending-topics/api-reference/get-trends-closest
            :allowed_param:'lat', 'long'
        """
        return bind_api(
            api=self,
            path='/trends/closest.json',
            payload_type='json',
            allowed_param=['lat', 'long']
        )

    @property
    def search(self):
        """ :reference: https://developer.twitter.com/en/docs/tweets/search/api-reference/get-search-tweets
            :allowed_param:'q', 'lang', 'locale', 'since_id', 'geocode',
             'max_id', 'until', 'result_type', 'count',
              'include_entities'
        """
        return bind_api(
            api=self,
            path='/search/tweets.json',
            payload_type='search_results',
            allowed_param=['q', 'lang', 'locale', 'since_id', 'geocode',
                           'max_id', 'until', 'result_type', 'count',
                           'include_entities']
        )

    @property
    def reverse_geocode(self):
        """ :reference: https://developer.twitter.com/en/docs/geo/places-near-location/api-reference/get-geo-reverse_geocode
            :allowed_param:'lat', 'long', 'accuracy', 'granularity', 'max_results'
        """
        return bind_api(
            api=self,
            path='/geo/reverse_geocode.json',
            payload_type='place', payload_list=True,
            allowed_param=['lat', 'long', 'accuracy', 'granularity',
                           'max_results']
        )

    @property
    def geo_id(self):
        """ :reference: https://developer.twitter.com/en/docs/geo/place-information/api-reference/get-geo-id-place_id
            :allowed_param:'id'
        """
        return bind_api(
            api=self,
            path='/geo/id/{id}.json',
            payload_type='place',
            allowed_param=['id']
        )

    @property
    def geo_search(self):
        """ :reference: https://developer.twitter.com/en/docs/geo/places-near-location/api-reference/get-geo-search
            :allowed_param:'lat', 'long', 'query', 'ip', 'granularity',
             'accuracy', 'max_results', 'contained_within

        """
        return bind_api(
            api=self,
            path='/geo/search.json',
            payload_type='place', payload_list=True,
            allowed_param=['lat', 'long', 'query', 'ip', 'granularity',
                           'accuracy', 'max_results', 'contained_within']
        )

    @property
    def geo_similar_places(self):
        """ :reference: https://dev.twitter.com/rest/reference/get/geo/similar_places
            :allowed_param:'lat', 'long', 'name', 'contained_within'
        """
        return bind_api(
            api=self,
            path='/geo/similar_places.json',
            payload_type='place', payload_list=True,
            allowed_param=['lat', 'long', 'name', 'contained_within']
        )

    @property
    def supported_languages(self):
        """ :reference: https://developer.twitter.com/en/docs/developer-utilities/supported-languages/api-reference/get-help-languages """
        return bind_api(
            api=self,
            path='/help/languages.json',
            payload_type='json',
            require_auth=True
        )

    @property
    def configuration(self):
        """ :reference: https://developer.twitter.com/en/docs/developer-utilities/configuration/api-reference/get-help-configuration """
        return bind_api(
            api=self,
            path='/help/configuration.json',
            payload_type='json',
            require_auth=True
        )

    """ Internal use only """

    @staticmethod
    def _pack_image(filename, max_size, form_field="image", f=None):
        """Pack image from file into multipart-formdata post body"""
        # image must be less than 700kb in size
        if f is None:
            try:
                if os.path.getsize(filename) > (max_size * 1024):
                    raise TweepError('File is too big, must be less than %skb.' % max_size)
            except os.error as e:
                raise TweepError('Unable to access file: %s' % e.strerror)

            # build the mulitpart-formdata body
            fp = open(filename, 'rb')
        else:
            f.seek(0, 2)  # Seek to end of file
            if f.tell() > (max_size * 1024):
                raise TweepError('File is too big, must be less than %skb.' % max_size)
            f.seek(0)  # Reset to beginning of file
            fp = f

        # image must be gif, jpeg, or png
        file_type = mimetypes.guess_type(filename)
        if file_type is None:
            raise TweepError('Could not determine file type')
        file_type = file_type[0]
        if file_type not in ['image/gif', 'image/jpeg', 'image/png']:
            raise TweepError('Invalid file type for image: %s' % file_type)

        if isinstance(filename, six.text_type):
            filename = filename.encode("utf-8")

        BOUNDARY = b'Tw3ePy'
        body = []
        body.append(b'--' + BOUNDARY)
        body.append('Content-Disposition: form-data; name="{0}";'
                    ' filename="{1}"'.format(form_field, filename)
                    .encode('utf-8'))
        body.append('Content-Type: {0}'.format(file_type).encode('utf-8'))
        body.append(b'')
        body.append(fp.read())
        body.append(b'--' + BOUNDARY + b'--')
        body.append(b'')
        fp.close()
        body = b'\r\n'.join(body)

        # build headers
        headers = {
            'Content-Type': 'multipart/form-data; boundary=Tw3ePy',
            'Content-Length': str(len(body))
        }

        return headers, body<|MERGE_RESOLUTION|>--- conflicted
+++ resolved
@@ -367,57 +367,6 @@
         )
 
     @property
-<<<<<<< HEAD
-    def suggested_users(self):
-        """ :reference: https://developer.twitter.com/en/docs/accounts-and-users/follow-search-get-users/api-reference/get-users-suggestions-slug
-            :allowed_param:'slug', 'lang'
-        """
-        return bind_api(
-            api=self,
-            path='/users/suggestions/{slug}.json',
-            payload_type='user', payload_list=True,
-            require_auth=True,
-            allowed_param=['slug', 'lang']
-        )
-
-    @property
-    def suggested_categories(self):
-        """ :reference: https://developer.twitter.com/en/docs/accounts-and-users/follow-search-get-users/api-reference/get-users-suggestions
-            :allowed_param:'lang'
-        """
-        return bind_api(
-            api=self,
-            path='/users/suggestions.json',
-            payload_type='category', payload_list=True,
-            allowed_param=['lang'],
-            require_auth=True
-        )
-
-    @property
-    def suggested_users_tweets(self):
-        """ :reference: https://developer.twitter.com/en/docs/accounts-and-users/follow-search-get-users/api-reference/get-users-suggestions-slug-members
-            :allowed_param:'slug'
-        """
-        return bind_api(
-            api=self,
-            path='/users/suggestions/{slug}/members.json',
-            payload_type='status', payload_list=True,
-            allowed_param=['slug'],
-=======
-    def direct_messages(self):
-        """ :reference: https://developer.twitter.com/en/docs/direct-messages/sending-and-receiving/api-reference/get-messages
-            :allowed_param:'since_id', 'max_id', 'count', 'full_text'
-        """
-        return bind_api(
-            api=self,
-            path='/direct_messages.json',
-            payload_type='direct_message', payload_list=True,
-            allowed_param=['since_id', 'max_id', 'count', 'full_text'],
->>>>>>> c573a28a
-            require_auth=True
-        )
-
-    @property
     def get_direct_message(self):
         """ :reference: https://developer.twitter.com/en/docs/direct-messages/sending-and-receiving/api-reference/get-event
             :allowed_param:'id'
