# Tweepy
# Copyright 2009-2010 Joshua Roesslein
# See LICENSE for details.

from __future__ import print_function

import os
import mimetypes

import six

from tweepy.binder import bind_api
from tweepy.error import TweepError
from tweepy.parsers import ModelParser, Parser
from tweepy.utils import list_to_csv


class API(object):
    """Twitter API"""

    def __init__(self, auth_handler=None,
                 host='api.twitter.com', search_host='search.twitter.com',
                 upload_host='upload.twitter.com', cache=None, api_root='/1.1',
                 search_root='', upload_root='/1.1', retry_count=0,
                 retry_delay=0, retry_errors=None, timeout=60, parser=None,
                 compression=False, wait_on_rate_limit=False,
                 wait_on_rate_limit_notify=False, proxy=''):
        """ Api instance Constructor

        :param auth_handler:
        :param host:  url of the server of the rest api, default:'api.twitter.com'
        :param search_host: url of the search server, default:'search.twitter.com'
        :param upload_host: url of the upload server, default:'upload.twitter.com'
        :param cache: Cache to query if a GET method is used, default:None
        :param api_root: suffix of the api version, default:'/1.1'
        :param search_root: suffix of the search version, default:''
        :param upload_root: suffix of the upload version, default:'/1.1'
        :param retry_count: number of allowed retries, default:0
        :param retry_delay: delay in second between retries, default:0
        :param retry_errors: default:None
        :param timeout: delay before to consider the request as timed out in seconds, default:60
        :param parser: ModelParser instance to parse the responses, default:None
        :param compression: If the response is compressed, default:False
        :param wait_on_rate_limit: If the api wait when it hits the rate limit, default:False
        :param wait_on_rate_limit_notify: If the api print a notification when the rate limit is hit, default:False
        :param proxy: Url to use as proxy during the HTTP request, default:''

        :raise TypeError: If the given parser is not a ModelParser instance.
        """
        self.auth = auth_handler
        self.host = host
        self.search_host = search_host
        self.upload_host = upload_host
        self.api_root = api_root
        self.search_root = search_root
        self.upload_root = upload_root
        self.cache = cache
        self.compression = compression
        self.retry_count = retry_count
        self.retry_delay = retry_delay
        self.retry_errors = retry_errors
        self.timeout = timeout
        self.wait_on_rate_limit = wait_on_rate_limit
        self.wait_on_rate_limit_notify = wait_on_rate_limit_notify
        self.parser = parser or ModelParser()
        self.proxy = {}
        if proxy:
            self.proxy['https'] = proxy

        # Attempt to explain more clearly the parser argument requirements
        # https://github.com/tweepy/tweepy/issues/421
        #
        parser_type = Parser
        if not isinstance(self.parser, parser_type):
            raise TypeError(
                '"parser" argument has to be an instance of "{required}".'
                ' It is currently a {actual}.'.format(
                    required=parser_type.__name__,
                    actual=type(self.parser)
                )
            )

    @property
    def home_timeline(self):
        """ :reference: https://developer.twitter.com/en/docs/tweets/timelines/api-reference/get-statuses-home_timeline
            :allowed_param:'since_id', 'max_id', 'count'
        """
        return bind_api(
            api=self,
            path='/statuses/home_timeline.json',
            payload_type='status', payload_list=True,
            allowed_param=['since_id', 'max_id', 'count'],
            require_auth=True
        )

    def statuses_lookup(self, id_, include_entities=None,
                        trim_user=None, map_=None, tweet_mode=None):
        return self._statuses_lookup(list_to_csv(id_), include_entities,
                                     trim_user, map_, tweet_mode)

    @property
    def _statuses_lookup(self):
        """ :reference: https://developer.twitter.com/en/docs/tweets/post-and-engage/api-reference/get-statuses-lookup
            :allowed_param:'id', 'include_entities', 'trim_user', 'map', 'tweet_mode'
        """
        return bind_api(
            api=self,
            path='/statuses/lookup.json',
            payload_type='status', payload_list=True,
            allowed_param=['id', 'include_entities', 'trim_user', 'map', 'tweet_mode'],
            require_auth=True
        )

    @property
    def user_timeline(self):
        """ :reference: https://developer.twitter.com/en/docs/tweets/timelines/api-reference/get-statuses-user_timeline
            :allowed_param:'id', 'user_id', 'screen_name', 'since_id', 'max_id', 'count', 'include_rts', 'trim_user', 'exclude_replies'
        """
        return bind_api(
            api=self,
            path='/statuses/user_timeline.json',
            payload_type='status', payload_list=True,
            allowed_param=['id', 'user_id', 'screen_name', 'since_id',
                           'max_id', 'count', 'include_rts', 'trim_user',
                           'exclude_replies']
        )

    @property
    def mentions_timeline(self):
        """ :reference: https://developer.twitter.com/en/docs/tweets/timelines/api-reference/get-statuses-mentions_timeline
            :allowed_param:'since_id', 'max_id', 'count'
        """
        return bind_api(
            api=self,
            path='/statuses/mentions_timeline.json',
            payload_type='status', payload_list=True,
            allowed_param=['since_id', 'max_id', 'count'],
            require_auth=True
        )

    @property
    def related_results(self):
        """ :reference: https://dev.twitter.com/docs/api/1.1/get/related_results/show/%3id.format
            :allowed_param:'id'
        """
        return bind_api(
            api=self,
            path='/related_results/show/{id}.json',
            payload_type='relation', payload_list=True,
            allowed_param=['id'],
            require_auth=False
        )

    @property
    def retweets_of_me(self):
        """ :reference: https://developer.twitter.com/en/docs/tweets/post-and-engage/api-reference/get-statuses-retweets_of_me
            :allowed_param:'since_id', 'max_id', 'count'
        """
        return bind_api(
            api=self,
            path='/statuses/retweets_of_me.json',
            payload_type='status', payload_list=True,
            allowed_param=['since_id', 'max_id', 'count'],
            require_auth=True
        )

    @property
    def get_status(self):
        """ :reference: https://developer.twitter.com/en/docs/tweets/post-and-engage/api-reference/get-statuses-show-id
            :allowed_param:'id'
        """
        return bind_api(
            api=self,
            path='/statuses/show.json',
            payload_type='status',
            allowed_param=['id']
        )

    def update_status(self, *args, **kwargs):
        """ :reference: https://developer.twitter.com/en/docs/tweets/post-and-engage/api-reference/post-statuses-update
            :allowed_param:'status', 'in_reply_to_status_id', 'in_reply_to_status_id_str', 'auto_populate_reply_metadata', 'lat', 'long', 'source', 'place_id', 'display_coordinates', 'media_ids'
        """
        post_data = {}
        media_ids = kwargs.pop("media_ids", None)
        if media_ids is not None:
            post_data["media_ids"] = list_to_csv(media_ids)

        return bind_api(
            api=self,
            path='/statuses/update.json',
            method='POST',
            payload_type='status',
            allowed_param=['status', 'in_reply_to_status_id', 'in_reply_to_status_id_str', 'auto_populate_reply_metadata', 'lat', 'long', 'source', 'place_id', 'display_coordinates'],
            require_auth=True
        )(post_data=post_data, *args, **kwargs)

    def media_upload(self, filename, *args, **kwargs):
        """ :reference: https://developer.twitter.com/en/docs/media/upload-media/api-reference/post-media-upload
            :allowed_param:
        """
        f = kwargs.pop('file', None)
        headers, post_data = API._pack_image(filename, 4883, form_field='media', f=f)
        kwargs.update({'headers': headers, 'post_data': post_data})

        return bind_api(
            api=self,
            path='/media/upload.json',
            method='POST',
            payload_type='media',
            allowed_param=[],
            require_auth=True,
            upload_api=True
        )(*args, **kwargs)

    def update_with_media(self, filename, *args, **kwargs):
        """ :reference: https://developer.twitter.com/en/docs/tweets/post-and-engage/api-reference/post-statuses-update_with_media
            :allowed_param:'status', 'possibly_sensitive', 'in_reply_to_status_id', 'in_reply_to_status_id_str', 'auto_populate_reply_metadata', 'lat', 'long', 'place_id', 'display_coordinates'
        """
        f = kwargs.pop('file', None)
        headers, post_data = API._pack_image(filename, 3072, form_field='media[]', f=f)
        kwargs.update({'headers': headers, 'post_data': post_data})

        return bind_api(
            api=self,
            path='/statuses/update_with_media.json',
            method='POST',
            payload_type='status',
            allowed_param=[
                'status', 'possibly_sensitive', 'in_reply_to_status_id', 'in_reply_to_status_id_str',
                'auto_populate_reply_metadata', 'lat', 'long', 'place_id', 'display_coordinates'
            ],
            require_auth=True
        )(*args, **kwargs)

    @property
    def destroy_status(self):
        """ :reference: https://developer.twitter.com/en/docs/tweets/post-and-engage/api-reference/post-statuses-destroy-id
            :allowed_param:'id'
        """
        return bind_api(
            api=self,
            path='/statuses/destroy/{id}.json',
            method='POST',
            payload_type='status',
            allowed_param=['id'],
            require_auth=True
        )

    @property
    def retweet(self):
        """ :reference: https://developer.twitter.com/en/docs/tweets/post-and-engage/api-reference/post-statuses-retweet-id
            :allowed_param:'id'
        """
        return bind_api(
            api=self,
            path='/statuses/retweet/{id}.json',
            method='POST',
            payload_type='status',
            allowed_param=['id'],
            require_auth=True
        )

    @property
    def unretweet(self):
        """ :reference: https://developer.twitter.com/en/docs/tweets/post-and-engage/api-reference/post-statuses-unretweet-id
            :allowed_param:'id'
        """
        return bind_api(
            api=self,
            path='/statuses/unretweet/{id}.json',
            method='POST',
            payload_type='status',
            allowed_param=['id'],
            require_auth=True
        )

    @property
    def retweets(self):
        """ :reference: https://developer.twitter.com/en/docs/tweets/post-and-engage/api-reference/get-statuses-retweets-id
            :allowed_param:'id', 'count'
        """
        return bind_api(
            api=self,
            path='/statuses/retweets/{id}.json',
            payload_type='status', payload_list=True,
            allowed_param=['id', 'count'],
            require_auth=True
        )

    @property
    def retweeters(self):
        """ :reference: https://developer.twitter.com/en/docs/tweets/post-and-engage/api-reference/get-statuses-retweeters-ids
            :allowed_param:'id', 'cursor', 'stringify_ids
        """
        return bind_api(
            api=self,
            path='/statuses/retweeters/ids.json',
            payload_type='ids',
            allowed_param=['id', 'cursor', 'stringify_ids']
        )

    @property
    def get_user(self):
        """ :reference: https://developer.twitter.com/en/docs/accounts-and-users/follow-search-get-users/api-reference/get-users-show
            :allowed_param:'id', 'user_id', 'screen_name'
        """
        return bind_api(
            api=self,
            path='/users/show.json',
            payload_type='user',
            allowed_param=['id', 'user_id', 'screen_name']
        )

    @property
    def get_oembed(self):
        """ :reference: https://developer.twitter.com/en/docs/tweets/post-and-engage/api-reference/get-statuses-oembed
            :allowed_param:'id', 'url', 'maxwidth', 'hide_media', 'omit_script', 'align', 'related', 'lang'
        """
        return bind_api(
            api=self,
            path='/statuses/oembed.json',
            payload_type='json',
            allowed_param=['id', 'url', 'maxwidth', 'hide_media', 'omit_script', 'align', 'related', 'lang']
        )

    def lookup_users(self, user_ids=None, screen_names=None, include_entities=None, tweet_mode=None):
        """ Perform bulk look up of users from user ID or screen_name """
        post_data = {}
        if include_entities is not None:
            include_entities = 'true' if include_entities else 'false'
            post_data['include_entities'] = include_entities
        if user_ids:
            post_data['user_id'] = list_to_csv(user_ids)
        if screen_names:
            post_data['screen_name'] = list_to_csv(screen_names)
        if tweet_mode:
            post_data['tweet_mode'] = tweet_mode

        return self._lookup_users(post_data=post_data)

    @property
    def _lookup_users(self):
        """ :reference: https://developer.twitter.com/en/docs/accounts-and-users/follow-search-get-users/api-reference/get-users-lookup
            allowed_param='user_id', 'screen_name', 'include_entities', 'tweet_mode'
        """
        return bind_api(
            api=self,
            path='/users/lookup.json',
            payload_type='user', payload_list=True,
            method='POST',
            allowed_param=['user_id', 'screen_name', 'include_entities', 'tweet_mode']
        )

    def me(self):
        """ Get the authenticated user """
        return self.get_user(screen_name=self.auth.get_username())

    @property
    def search_users(self):
        """ :reference: https://developer.twitter.com/en/docs/accounts-and-users/follow-search-get-users/api-reference/get-users-search
            :allowed_param:'q', 'count', 'page'
        """
        return bind_api(
            api=self,
            path='/users/search.json',
            payload_type='user', payload_list=True,
            require_auth=True,
            allowed_param=['q', 'count', 'page']
        )

    @property
    def suggested_users(self):
        """ :reference: https://developer.twitter.com/en/docs/accounts-and-users/follow-search-get-users/api-reference/get-users-suggestions-slug
            :allowed_param:'slug', 'lang'
        """
        return bind_api(
            api=self,
            path='/users/suggestions/{slug}.json',
            payload_type='user', payload_list=True,
            require_auth=True,
            allowed_param=['slug', 'lang']
        )

    @property
    def suggested_categories(self):
        """ :reference: https://developer.twitter.com/en/docs/accounts-and-users/follow-search-get-users/api-reference/get-users-suggestions
            :allowed_param:'lang'
        """
        return bind_api(
            api=self,
            path='/users/suggestions.json',
            payload_type='category', payload_list=True,
            allowed_param=['lang'],
            require_auth=True
        )

    @property
    def suggested_users_tweets(self):
        """ :reference: https://developer.twitter.com/en/docs/accounts-and-users/follow-search-get-users/api-reference/get-users-suggestions-slug-members
            :allowed_param:'slug'
        """
        return bind_api(
            api=self,
            path='/users/suggestions/{slug}/members.json',
            payload_type='status', payload_list=True,
            allowed_param=['slug'],
            require_auth=True
        )

    @property
    def direct_messages(self):
        """ :reference: https://developer.twitter.com/en/docs/direct-messages/sending-and-receiving/api-reference/get-messages
            :allowed_param:'since_id', 'max_id', 'count', 'full_text'
        """
        return bind_api(
            api=self,
            path='/direct_messages.json',
            payload_type='direct_message', payload_list=True,
            allowed_param=['since_id', 'max_id', 'count', 'full_text'],
            require_auth=True
        )

    @property
    def get_direct_message(self):
        """ :reference: https://developer.twitter.com/en/docs/direct-messages/sending-and-receiving/api-reference/get-message
            :allowed_param:'id', 'full_text'
        """
        return bind_api(
            api=self,
            path='/direct_messages/show/{id}.json',
            payload_type='direct_message',
            allowed_param=['id', 'full_text'],
            require_auth=True
        )

    @property
    def sent_direct_messages(self):
        """ :reference: https://developer.twitter.com/en/docs/direct-messages/sending-and-receiving/api-reference/get-sent-message
            :allowed_param:'since_id', 'max_id', 'count', 'page', 'full_text'
        """
        return bind_api(
            api=self,
            path='/direct_messages/sent.json',
            payload_type='direct_message', payload_list=True,
            allowed_param=['since_id', 'max_id', 'count', 'page', 'full_text'],
            require_auth=True
        )

    @property
    def send_direct_message(self):
        """ :reference: https://developer.twitter.com/en/docs/direct-messages/sending-and-receiving/api-reference/new-message
            :allowed_param:'user', 'screen_name', 'user_id', 'text'
        """
        return bind_api(
            api=self,
            path='/direct_messages/new.json',
            method='POST',
            payload_type='direct_message',
            allowed_param=['user', 'screen_name', 'user_id', 'text'],
            require_auth=True
        )

    @property
    def destroy_direct_message(self):
        """ :reference: https://developer.twitter.com/en/docs/direct-messages/sending-and-receiving/api-reference/delete-message
            :allowed_param:'id'
        """
        return bind_api(
            api=self,
            path='/direct_messages/destroy.json',
            method='POST',
            payload_type='direct_message',
            allowed_param=['id'],
            require_auth=True
        )

    @property
    def create_friendship(self):
        """ :reference: https://developer.twitter.com/en/docs/accounts-and-users/follow-search-get-users/api-reference/post-friendships-create
            :allowed_param:'id', 'user_id', 'screen_name', 'follow'
        """
        return bind_api(
            api=self,
            path='/friendships/create.json',
            method='POST',
            payload_type='user',
            allowed_param=['id', 'user_id', 'screen_name', 'follow'],
            require_auth=True
        )

    @property
    def destroy_friendship(self):
        """ :reference: https://developer.twitter.com/en/docs/accounts-and-users/follow-search-get-users/api-reference/post-friendships-destroy
            :allowed_param:'id', 'user_id', 'screen_name'
        """
        return bind_api(
            api=self,
            path='/friendships/destroy.json',
            method='POST',
            payload_type='user',
            allowed_param=['id', 'user_id', 'screen_name'],
            require_auth=True
        )

    @property
    def show_friendship(self):
        """ :reference: https://developer.twitter.com/en/docs/accounts-and-users/follow-search-get-users/api-reference/get-friendships-show
            :allowed_param:'source_id', 'source_screen_name', 'target_id', 'target_screen_name'
        """
        return bind_api(
            api=self,
            path='/friendships/show.json',
            payload_type='friendship',
            allowed_param=['source_id', 'source_screen_name',
                           'target_id', 'target_screen_name']
        )

    def lookup_friendships(self, user_ids=None, screen_names=None):
        """ Perform bulk look up of friendships from user ID or screenname """
        return self._lookup_friendships(list_to_csv(user_ids), list_to_csv(screen_names))

    @property
    def _lookup_friendships(self):
        """ :reference: https://developer.twitter.com/en/docs/accounts-and-users/follow-search-get-users/api-reference/get-friendships-lookup
            :allowed_param:'user_id', 'screen_name'
        """
        return bind_api(
            api=self,
            path='/friendships/lookup.json',
            payload_type='relationship', payload_list=True,
            allowed_param=['user_id', 'screen_name'],
            require_auth=True
        )

    @property
    def friends_ids(self):
        """ :reference: https://developer.twitter.com/en/docs/accounts-and-users/follow-search-get-users/api-reference/get-friends-ids
            :allowed_param:'id', 'user_id', 'screen_name', 'cursor'
        """
        return bind_api(
            api=self,
            path='/friends/ids.json',
            payload_type='ids',
            allowed_param=['id', 'user_id', 'screen_name', 'cursor']
        )

    @property
    def friends(self):
        """ :reference: https://developer.twitter.com/en/docs/accounts-and-users/follow-search-get-users/api-reference/get-friends-list
            :allowed_param:'id', 'user_id', 'screen_name', 'cursor', 'skip_status', 'include_user_entities'
        """
        return bind_api(
            api=self,
            path='/friends/list.json',
            payload_type='user', payload_list=True,
            allowed_param=['id', 'user_id', 'screen_name', 'cursor', 'skip_status', 'include_user_entities']
        )

    @property
    def friendships_incoming(self):
        """ :reference: https://developer.twitter.com/en/docs/accounts-and-users/follow-search-get-users/api-reference/get-friendships-incoming
            :allowed_param:'cursor'
        """
        return bind_api(
            api=self,
            path='/friendships/incoming.json',
            payload_type='ids',
            allowed_param=['cursor']
        )

    @property
    def friendships_outgoing(self):
        """ :reference: https://developer.twitter.com/en/docs/accounts-and-users/follow-search-get-users/api-reference/get-friendships-outgoing
            :allowed_param:'cursor'
        """
        return bind_api(
            api=self,
            path='/friendships/outgoing.json',
            payload_type='ids',
            allowed_param=['cursor']
        )

    @property
    def followers_ids(self):
        """ :reference: https://developer.twitter.com/en/docs/accounts-and-users/follow-search-get-users/api-reference/get-followers-ids
            :allowed_param:'id', 'user_id', 'screen_name', 'cursor', 'count'
        """
        return bind_api(
            api=self,
            path='/followers/ids.json',
            payload_type='ids',
            allowed_param=['id', 'user_id', 'screen_name', 'cursor', 'count']
        )

    @property
    def followers(self):
        """ :reference: https://developer.twitter.com/en/docs/accounts-and-users/follow-search-get-users/api-reference/get-followers-list
            :allowed_param:'id', 'user_id', 'screen_name', 'cursor', 'count', 'skip_status', 'include_user_entities'
        """
        return bind_api(
            api=self,
            path='/followers/list.json',
            payload_type='user', payload_list=True,
            allowed_param=['id', 'user_id', 'screen_name', 'cursor', 'count',
                           'skip_status', 'include_user_entities']
        )

    @property
    def get_settings(self):
        """ :reference: https://developer.twitter.com/en/docs/accounts-and-users/manage-account-settings/api-reference/get-account-settings """
        return bind_api(
            api=self,
            path='/account/settings.json',
            payload_type='json',
            use_cache=False
        )

    @property
    def set_settings(self):
        """ :reference: https://developer.twitter.com/en/docs/accounts-and-users/manage-account-settings/api-reference/post-account-settings
            :allowed_param:'sleep_time_enabled', 'start_sleep_time',
            'end_sleep_time', 'time_zone', 'trend_location_woeid',
            'allow_contributor_request', 'lang'
        """
        return bind_api(
            api=self,
            path='/account/settings.json',
            method='POST',
            payload_type='json',
            allowed_param=['sleep_time_enabled', 'start_sleep_time',
                           'end_sleep_time', 'time_zone',
                           'trend_location_woeid', 'allow_contributor_request',
                           'lang'],
            use_cache=False
        )

    def verify_credentials(self, **kargs):
        """ :reference: https://developer.twitter.com/en/docs/accounts-and-users/manage-account-settings/api-reference/get-account-verify_credentials
            :allowed_param:'include_entities', 'skip_status', 'include_email'
        """
        try:
            return bind_api(
                api=self,
                path='/account/verify_credentials.json',
                payload_type='user',
                require_auth=True,
                allowed_param=['include_entities', 'skip_status', 'include_email'],
            )(**kargs)
        except TweepError as e:
            if e.response and e.response.status == 401:
                return False
            raise

    @property
    def rate_limit_status(self):
        """ :reference: https://developer.twitter.com/en/docs/developer-utilities/rate-limit-status/api-reference/get-application-rate_limit_status
            :allowed_param:'resources'
        """
        return bind_api(
            api=self,
            path='/application/rate_limit_status.json',
            payload_type='json',
            allowed_param=['resources'],
            use_cache=False
        )

    @property
    def set_delivery_device(self):
        """ :reference: https://dev.twitter.com/rest/reference/post/account/update_delivery_device
            :allowed_param:'device'
        """
        return bind_api(
            api=self,
            path='/account/update_delivery_device.json',
            method='POST',
            allowed_param=['device'],
            payload_type='user',
            require_auth=True
        )

    def update_profile_image(self, filename, file_=None):
        """ :reference: https://developer.twitter.com/en/docs/accounts-and-users/manage-account-settings/api-reference/post-account-update_profile_image
            :allowed_param:'include_entities', 'skip_status'
        """
        headers, post_data = API._pack_image(filename, 700, f=file_)
        return bind_api(
            api=self,
            path='/account/update_profile_image.json',
            method='POST',
            payload_type='user',
            allowed_param=['include_entities', 'skip_status'],
            require_auth=True
        )(self, post_data=post_data, headers=headers)

    def update_profile_background_image(self, filename, **kargs):
        """ :reference: https://developer.twitter.com/en/docs/accounts-and-users/manage-account-settings/api-reference/post-account-update_profile_background_image
            :allowed_param:'tile', 'include_entities', 'skip_status', 'use'
        """
        f = kargs.pop('file', None)
        headers, post_data = API._pack_image(filename, 800, f=f)
        bind_api(
            api=self,
            path='/account/update_profile_background_image.json',
            method='POST',
            payload_type='user',
            allowed_param=['tile', 'include_entities', 'skip_status', 'use'],
            require_auth=True
        )(post_data=post_data, headers=headers)

    def update_profile_banner(self, filename, **kargs):
        """ :reference: https://developer.twitter.com/en/docs/accounts-and-users/manage-account-settings/api-reference/post-account-update_profile_banner
            :allowed_param:'width', 'height', 'offset_left', 'offset_right'
        """
        f = kargs.pop('file', None)
        headers, post_data = API._pack_image(filename, 700, form_field="banner", f=f)
        bind_api(
            api=self,
            path='/account/update_profile_banner.json',
            method='POST',
            allowed_param=['width', 'height', 'offset_left', 'offset_right'],
            require_auth=True
        )(post_data=post_data, headers=headers)

    @property
    def update_profile(self):
        """ :reference: https://developer.twitter.com/en/docs/accounts-and-users/manage-account-settings/api-reference/post-account-update_profile
            :allowed_param:'name', 'url', 'location', 'description', 'profile_link_color'
        """
        return bind_api(
            api=self,
            path='/account/update_profile.json',
            method='POST',
            payload_type='user',
            allowed_param=['name', 'url', 'location', 'description', 'profile_link_color'],
            require_auth=True
        )

    @property
    def favorites(self):
        """ :reference: https://developer.twitter.com/en/docs/tweets/post-and-engage/api-reference/get-favorites-list
            :allowed_param:'screen_name', 'user_id', 'max_id', 'count', 'since_id', 'max_id'
        """
        return bind_api(
            api=self,
            path='/favorites/list.json',
            payload_type='status', payload_list=True,
            allowed_param=['screen_name', 'user_id', 'max_id', 'count', 'since_id', 'max_id']
        )

    @property
    def create_favorite(self):
        """ :reference: https://developer.twitter.com/en/docs/tweets/post-and-engage/api-reference/post-favorites-create
            :allowed_param:'id'
        """
        return bind_api(
            api=self,
            path='/favorites/create.json',
            method='POST',
            payload_type='status',
            allowed_param=['id'],
            require_auth=True
        )

    @property
    def destroy_favorite(self):
        """ :reference: https://developer.twitter.com/en/docs/tweets/post-and-engage/api-reference/post-favorites-destroy
            :allowed_param:'id'
        """
        return bind_api(
            api=self,
            path='/favorites/destroy.json',
            method='POST',
            payload_type='status',
            allowed_param=['id'],
            require_auth=True
        )

    @property
    def create_block(self):
        """ :reference: https://developer.twitter.com/en/docs/accounts-and-users/mute-block-report-users/api-reference/post-blocks-create
            :allowed_param:'id', 'user_id', 'screen_name'
        """
        return bind_api(
            api=self,
            path='/blocks/create.json',
            method='POST',
            payload_type='user',
            allowed_param=['id', 'user_id', 'screen_name'],
            require_auth=True
        )

    @property
    def destroy_block(self):
        """ :reference: https://developer.twitter.com/en/docs/accounts-and-users/mute-block-report-users/api-reference/post-blocks-destroy
            :allowed_param:'id', 'user_id', 'screen_name'
        """
        return bind_api(
            api=self,
            path='/blocks/destroy.json',
            method='POST',
            payload_type='user',
            allowed_param=['id', 'user_id', 'screen_name'],
            require_auth=True
        )

    @property
    def mutes_ids(self):
        """ :reference: https://developer.twitter.com/en/docs/accounts-and-users/mute-block-report-users/api-reference/get-mutes-users-ids """
        return bind_api(
            api=self,
            path='/mutes/users/ids.json',
            payload_type='json',
            require_auth=True
        )

    @property
    def create_mute(self):
        """ :reference: https://developer.twitter.com/en/docs/accounts-and-users/mute-block-report-users/api-reference/post-mutes-users-create
            :allowed_param:'id', 'user_id', 'screen_name'
        """
        return bind_api(
            api=self,
            path='/mutes/users/create.json',
            method='POST',
            payload_type='user',
            allowed_param=['id', 'user_id', 'screen_name'],
            require_auth=True
        )

    @property
    def destroy_mute(self):
        """ :reference: https://developer.twitter.com/en/docs/accounts-and-users/mute-block-report-users/api-reference/post-mutes-users-destroy
            :allowed_param:'id', 'user_id', 'screen_name'
        """
        return bind_api(
            api=self,
            path='/mutes/users/destroy.json',
            method='POST',
            payload_type='user',
            allowed_param=['id', 'user_id', 'screen_name'],
            require_auth=True
        )

    @property
    def blocks(self):
        """ :reference: https://developer.twitter.com/en/docs/accounts-and-users/mute-block-report-users/api-reference/get-blocks-list
            :allowed_param:'cursor'
        """
        return bind_api(
            api=self,
            path='/blocks/list.json',
            payload_type='user', payload_list=True,
            allowed_param=['cursor'],
            require_auth=True
        )

    @property
    def blocks_ids(self):
<<<<<<< HEAD
        """ :reference: https://dev.twitter.com/rest/reference/get/blocks/ids 
            :allowed_param:'cursor'
        """
=======
        """ :reference: https://developer.twitter.com/en/docs/accounts-and-users/mute-block-report-users/api-reference/get-blocks-ids """
>>>>>>> d240f208
        return bind_api(
            api=self,
            path='/blocks/ids.json',
            payload_type='ids',
            allowed_param=['cursor'],
            require_auth=True
        )

    @property
    def report_spam(self):
        """ :reference: https://developer.twitter.com/en/docs/accounts-and-users/mute-block-report-users/api-reference/post-users-report_spam
            :allowed_param:'user_id', 'screen_name'
        """
        return bind_api(
            api=self,
            path='/users/report_spam.json',
            method='POST',
            payload_type='user',
            allowed_param=['user_id', 'screen_name'],
            require_auth=True
        )

    @property
    def saved_searches(self):
        """ :reference: https://developer.twitter.com/en/docs/accounts-and-users/manage-account-settings/api-reference/get-saved_searches-list """
        return bind_api(
            api=self,
            path='/saved_searches/list.json',
            payload_type='saved_search', payload_list=True,
            require_auth=True
        )

    @property
    def get_saved_search(self):
        """ :reference: https://developer.twitter.com/en/docs/accounts-and-users/manage-account-settings/api-reference/get-saved_searches-show-id
            :allowed_param:'id'
        """
        return bind_api(
            api=self,
            path='/saved_searches/show/{id}.json',
            payload_type='saved_search',
            allowed_param=['id'],
            require_auth=True
        )

    @property
    def create_saved_search(self):
        """ :reference: https://developer.twitter.com/en/docs/accounts-and-users/manage-account-settings/api-reference/post-saved_searches-create
            :allowed_param:'query'
        """
        return bind_api(
            api=self,
            path='/saved_searches/create.json',
            method='POST',
            payload_type='saved_search',
            allowed_param=['query'],
            require_auth=True
        )

    @property
    def destroy_saved_search(self):
        """ :reference: https://developer.twitter.com/en/docs/accounts-and-users/manage-account-settings/api-reference/post-saved_searches-destroy-id
            :allowed_param:'id'
        """
        return bind_api(
            api=self,
            path='/saved_searches/destroy/{id}.json',
            method='POST',
            payload_type='saved_search',
            allowed_param=['id'],
            require_auth=True
        )

    @property
    def create_list(self):
        """ :reference: https://developer.twitter.com/en/docs/accounts-and-users/create-manage-lists/api-reference/post-lists-create
            :allowed_param:'name', 'mode', 'description'
        """
        return bind_api(
            api=self,
            path='/lists/create.json',
            method='POST',
            payload_type='list',
            allowed_param=['name', 'mode', 'description'],
            require_auth=True
        )

    @property
    def destroy_list(self):
        """ :reference: https://developer.twitter.com/en/docs/accounts-and-users/create-manage-lists/api-reference/post-lists-destroy
            :allowed_param:'owner_screen_name', 'owner_id', 'list_id', 'slug'
        """
        return bind_api(
            api=self,
            path='/lists/destroy.json',
            method='POST',
            payload_type='list',
            allowed_param=['owner_screen_name', 'owner_id', 'list_id', 'slug'],
            require_auth=True
        )

    @property
    def update_list(self):
        """ :reference: https://developer.twitter.com/en/docs/accounts-and-users/create-manage-lists/api-reference/post-lists-update
            :allowed_param: list_id', 'slug', 'name', 'mode', 'description', 'owner_screen_name', 'owner_id'
        """
        return bind_api(
            api=self,
            path='/lists/update.json',
            method='POST',
            payload_type='list',
            allowed_param=['list_id', 'slug', 'name', 'mode', 'description', 'owner_screen_name', 'owner_id'],
            require_auth=True
        )

    @property
    def lists_all(self):
        """ :reference: https://developer.twitter.com/en/docs/accounts-and-users/create-manage-lists/api-reference/get-lists-list
            :allowed_param:'screen_name', 'user_id'
        """
        return bind_api(
            api=self,
            path='/lists/list.json',
            payload_type='list', payload_list=True,
            allowed_param=['screen_name', 'user_id'],
            require_auth=True
        )

    @property
    def lists_memberships(self):
        """ :reference: https://developer.twitter.com/en/docs/accounts-and-users/create-manage-lists/api-reference/get-lists-memberships
            :allowed_param:'screen_name', 'user_id', 'filter_to_owned_lists', 'cursor'
        """
        return bind_api(
            api=self,
            path='/lists/memberships.json',
            payload_type='list', payload_list=True,
            allowed_param=['screen_name', 'user_id', 'filter_to_owned_lists', 'cursor'],
            require_auth=True
        )

    @property
    def lists_subscriptions(self):
        """ :reference: https://developer.twitter.com/en/docs/accounts-and-users/create-manage-lists/api-reference/get-lists-subscriptions
            :allowed_param:'screen_name', 'user_id', 'cursor'
        """
        return bind_api(
            api=self,
            path='/lists/subscriptions.json',
            payload_type='list', payload_list=True,
            allowed_param=['screen_name', 'user_id', 'cursor'],
            require_auth=True
        )

    @property
    def list_timeline(self):
        """ :reference: https://developer.twitter.com/en/docs/accounts-and-users/create-manage-lists/api-reference/get-lists-statuses
            :allowed_param:'owner_screen_name', 'slug', 'owner_id', 'list_id',
             'since_id', 'max_id', 'count', 'include_rts
        """
        return bind_api(
            api=self,
            path='/lists/statuses.json',
            payload_type='status', payload_list=True,
            allowed_param=['owner_screen_name', 'slug', 'owner_id',
                           'list_id', 'since_id', 'max_id', 'count',
                           'include_rts']
        )

    @property
    def get_list(self):
        """ :reference: https://developer.twitter.com/en/docs/accounts-and-users/create-manage-lists/api-reference/get-lists-show
            :allowed_param:'owner_screen_name', 'owner_id', 'slug', 'list_id'
        """
        return bind_api(
            api=self,
            path='/lists/show.json',
            payload_type='list',
            allowed_param=['owner_screen_name', 'owner_id', 'slug', 'list_id']
        )

    @property
    def add_list_member(self):
        """ :reference: https://developer.twitter.com/en/docs/accounts-and-users/create-manage-lists/api-reference/post-lists-members-create
            :allowed_param:'screen_name', 'user_id', 'owner_screen_name',
             'owner_id', 'slug', 'list_id'
        """
        return bind_api(
            api=self,
            path='/lists/members/create.json',
            method='POST',
            payload_type='list',
            allowed_param=['screen_name', 'user_id', 'owner_screen_name',
                           'owner_id', 'slug', 'list_id'],
            require_auth=True
        )

    @property
    def remove_list_member(self):
        """ :reference: https://developer.twitter.com/en/docs/accounts-and-users/create-manage-lists/api-reference/post-lists-members-destroy
            :allowed_param:'screen_name', 'user_id', 'owner_screen_name',
             'owner_id', 'slug', 'list_id'
        """
        return bind_api(
            api=self,
            path='/lists/members/destroy.json',
            method='POST',
            payload_type='list',
            allowed_param=['screen_name', 'user_id', 'owner_screen_name',
                           'owner_id', 'slug', 'list_id'],
            require_auth=True
        )

    def add_list_members(self, screen_name=None, user_id=None, slug=None,
                         list_id=None, owner_id=None, owner_screen_name=None):
        """ Perform bulk add of list members from user ID or screenname """
        return self._add_list_members(list_to_csv(screen_name),
                                      list_to_csv(user_id),
                                      slug, list_id, owner_id,
                                      owner_screen_name)

    @property
    def _add_list_members(self):
        """ :reference: https://developer.twitter.com/en/docs/accounts-and-users/create-manage-lists/api-reference/post-lists-members-create_all
            :allowed_param:'screen_name', 'user_id', 'slug', 'list_id',
            'owner_id', 'owner_screen_name'

        """
        return bind_api(
            api=self,
            path='/lists/members/create_all.json',
            method='POST',
            payload_type='list',
            allowed_param=['screen_name', 'user_id', 'slug', 'list_id',
                           'owner_id', 'owner_screen_name'],
            require_auth=True
        )

    def remove_list_members(self, screen_name=None, user_id=None, slug=None,
                            list_id=None, owner_id=None, owner_screen_name=None):
        """ Perform bulk remove of list members from user ID or screenname """
        return self._remove_list_members(list_to_csv(screen_name),
                                         list_to_csv(user_id),
                                         slug, list_id, owner_id,
                                         owner_screen_name)

    @property
    def _remove_list_members(self):
        """ :reference: https://developer.twitter.com/en/docs/accounts-and-users/create-manage-lists/api-reference/post-lists-members-destroy_all
            :allowed_param:'screen_name', 'user_id', 'slug', 'list_id',
            'owner_id', 'owner_screen_name'

        """
        return bind_api(
            api=self,
            path='/lists/members/destroy_all.json',
            method='POST',
            payload_type='list',
            allowed_param=['screen_name', 'user_id', 'slug', 'list_id',
                           'owner_id', 'owner_screen_name'],
            require_auth=True
        )

    @property
    def list_members(self):
        """ :reference: https://developer.twitter.com/en/docs/accounts-and-users/create-manage-lists/api-reference/get-lists-members
            :allowed_param:'owner_screen_name', 'slug', 'list_id',
             'owner_id', 'cursor
        """
        return bind_api(
            api=self,
            path='/lists/members.json',
            payload_type='user', payload_list=True,
            allowed_param=['owner_screen_name', 'slug', 'list_id',
                           'owner_id', 'cursor']
        )

    @property
    def show_list_member(self):
        """ :reference: https://developer.twitter.com/en/docs/accounts-and-users/create-manage-lists/api-reference/get-lists-members-show
            :allowed_param:'list_id', 'slug', 'user_id', 'screen_name',
             'owner_screen_name', 'owner_id
        """
        return bind_api(
            api=self,
            path='/lists/members/show.json',
            payload_type='user',
            allowed_param=['list_id', 'slug', 'user_id', 'screen_name',
                           'owner_screen_name', 'owner_id']
        )

    @property
    def subscribe_list(self):
        """ :reference: https://developer.twitter.com/en/docs/accounts-and-users/create-manage-lists/api-reference/post-lists-subscribers-create
            :allowed_param:'owner_screen_name', 'slug', 'owner_id',
            'list_id'
        """
        return bind_api(
            api=self,
            path='/lists/subscribers/create.json',
            method='POST',
            payload_type='list',
            allowed_param=['owner_screen_name', 'slug', 'owner_id',
                           'list_id'],
            require_auth=True
        )

    @property
    def unsubscribe_list(self):
        """ :reference: https://developer.twitter.com/en/docs/accounts-and-users/create-manage-lists/api-reference/post-lists-subscribers-destroy
            :allowed_param:'owner_screen_name', 'slug', 'owner_id',
            'list_id'
        """
        return bind_api(
            api=self,
            path='/lists/subscribers/destroy.json',
            method='POST',
            payload_type='list',
            allowed_param=['owner_screen_name', 'slug', 'owner_id',
                           'list_id'],
            require_auth=True
        )

    @property
    def list_subscribers(self):
        """ :reference: https://developer.twitter.com/en/docs/accounts-and-users/create-manage-lists/api-reference/get-lists-subscribers
            :allowed_param:'owner_screen_name', 'slug', 'owner_id',
             'list_id', 'cursor
        """
        return bind_api(
            api=self,
            path='/lists/subscribers.json',
            payload_type='user', payload_list=True,
            allowed_param=['owner_screen_name', 'slug', 'owner_id',
                           'list_id', 'cursor']
        )

    @property
    def show_list_subscriber(self):
        """ :reference: https://developer.twitter.com/en/docs/accounts-and-users/create-manage-lists/api-reference/get-lists-subscribers-show
            :allowed_param:'owner_screen_name', 'slug', 'screen_name',
             'owner_id', 'list_id', 'user_id
        """
        return bind_api(
            api=self,
            path='/lists/subscribers/show.json',
            payload_type='user',
            allowed_param=['owner_screen_name', 'slug', 'screen_name',
                           'owner_id', 'list_id', 'user_id']
        )

    @property
    def trends_available(self):
        """ :reference: https://developer.twitter.com/en/docs/trends/locations-with-trending-topics/api-reference/get-trends-available """
        return bind_api(
            api=self,
            path='/trends/available.json',
            payload_type='json'
        )

    @property
    def trends_place(self):
        """ :reference: https://developer.twitter.com/en/docs/trends/trends-for-location/api-reference/get-trends-place
            :allowed_param:'id', 'exclude'
        """
        return bind_api(
            api=self,
            path='/trends/place.json',
            payload_type='json',
            allowed_param=['id', 'exclude']
        )

    @property
    def trends_closest(self):
        """ :reference: https://developer.twitter.com/en/docs/trends/locations-with-trending-topics/api-reference/get-trends-closest
            :allowed_param:'lat', 'long'
        """
        return bind_api(
            api=self,
            path='/trends/closest.json',
            payload_type='json',
            allowed_param=['lat', 'long']
        )

    @property
    def search(self):
        """ :reference: https://developer.twitter.com/en/docs/tweets/search/api-reference/get-search-tweets
            :allowed_param:'q', 'lang', 'locale', 'since_id', 'geocode',
             'max_id', 'since', 'until', 'result_type', 'count',
              'include_entities', 'from', 'to', 'source'
        """
        return bind_api(
            api=self,
            path='/search/tweets.json',
            payload_type='search_results',
            allowed_param=['q', 'lang', 'locale', 'since_id', 'geocode',
                           'max_id', 'since', 'until', 'result_type',
                           'count', 'include_entities', 'from',
                           'to', 'source']
        )

    @property
    def reverse_geocode(self):
        """ :reference: https://developer.twitter.com/en/docs/geo/places-near-location/api-reference/get-geo-reverse_geocode
            :allowed_param:'lat', 'long', 'accuracy', 'granularity', 'max_results'
        """
        return bind_api(
            api=self,
            path='/geo/reverse_geocode.json',
            payload_type='place', payload_list=True,
            allowed_param=['lat', 'long', 'accuracy', 'granularity',
                           'max_results']
        )

    @property
    def geo_id(self):
        """ :reference: https://developer.twitter.com/en/docs/geo/place-information/api-reference/get-geo-id-place_id
            :allowed_param:'id'
        """
        return bind_api(
            api=self,
            path='/geo/id/{id}.json',
            payload_type='place',
            allowed_param=['id']
        )

    @property
    def geo_search(self):
        """ :reference: https://developer.twitter.com/en/docs/geo/places-near-location/api-reference/get-geo-search
            :allowed_param:'lat', 'long', 'query', 'ip', 'granularity',
             'accuracy', 'max_results', 'contained_within

        """
        return bind_api(
            api=self,
            path='/geo/search.json',
            payload_type='place', payload_list=True,
            allowed_param=['lat', 'long', 'query', 'ip', 'granularity',
                           'accuracy', 'max_results', 'contained_within']
        )

    @property
    def geo_similar_places(self):
        """ :reference: https://dev.twitter.com/rest/reference/get/geo/similar_places
            :allowed_param:'lat', 'long', 'name', 'contained_within'
        """
        return bind_api(
            api=self,
            path='/geo/similar_places.json',
            payload_type='place', payload_list=True,
            allowed_param=['lat', 'long', 'name', 'contained_within']
        )

    @property
    def supported_languages(self):
        """ :reference: https://developer.twitter.com/en/docs/developer-utilities/supported-languages/api-reference/get-help-languages """
        return bind_api(
            api=self,
            path='/help/languages.json',
            payload_type='json',
            require_auth=True
        )

    @property
    def configuration(self):
        """ :reference: https://developer.twitter.com/en/docs/developer-utilities/configuration/api-reference/get-help-configuration """
        return bind_api(
            api=self,
            path='/help/configuration.json',
            payload_type='json',
            require_auth=True
        )

    """ Internal use only """

    @staticmethod
    def _pack_image(filename, max_size, form_field="image", f=None):
        """Pack image from file into multipart-formdata post body"""
        # image must be less than 700kb in size
        if f is None:
            try:
                if os.path.getsize(filename) > (max_size * 1024):
                    raise TweepError('File is too big, must be less than %skb.' % max_size)
            except os.error as e:
                raise TweepError('Unable to access file: %s' % e.strerror)

            # build the mulitpart-formdata body
            fp = open(filename, 'rb')
        else:
            f.seek(0, 2)  # Seek to end of file
            if f.tell() > (max_size * 1024):
                raise TweepError('File is too big, must be less than %skb.' % max_size)
            f.seek(0)  # Reset to beginning of file
            fp = f

        # image must be gif, jpeg, or png
        file_type = mimetypes.guess_type(filename)
        if file_type is None:
            raise TweepError('Could not determine file type')
        file_type = file_type[0]
        if file_type not in ['image/gif', 'image/jpeg', 'image/png']:
            raise TweepError('Invalid file type for image: %s' % file_type)

        if isinstance(filename, six.text_type):
            filename = filename.encode("utf-8")

        BOUNDARY = b'Tw3ePy'
        body = []
        body.append(b'--' + BOUNDARY)
        body.append('Content-Disposition: form-data; name="{0}";'
                    ' filename="{1}"'.format(form_field, filename)
                    .encode('utf-8'))
        body.append('Content-Type: {0}'.format(file_type).encode('utf-8'))
        body.append(b'')
        body.append(fp.read())
        body.append(b'--' + BOUNDARY + b'--')
        body.append(b'')
        fp.close()
        body = b'\r\n'.join(body)

        # build headers
        headers = {
            'Content-Type': 'multipart/form-data; boundary=Tw3ePy',
            'Content-Length': str(len(body))
        }

        return headers, body<|MERGE_RESOLUTION|>--- conflicted
+++ resolved
@@ -856,13 +856,9 @@
 
     @property
     def blocks_ids(self):
-<<<<<<< HEAD
-        """ :reference: https://dev.twitter.com/rest/reference/get/blocks/ids 
+        """ :reference: https://developer.twitter.com/en/docs/accounts-and-users/mute-block-report-users/api-reference/get-blocks-ids
             :allowed_param:'cursor'
         """
-=======
-        """ :reference: https://developer.twitter.com/en/docs/accounts-and-users/mute-block-report-users/api-reference/get-blocks-ids """
->>>>>>> d240f208
         return bind_api(
             api=self,
             path='/blocks/ids.json',
